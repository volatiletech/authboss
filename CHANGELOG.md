# Changelog

The format is based on [Keep a Changelog](http://keepachangelog.com/en/1.0.0/)
and this project adheres to [Semantic Versioning](http://semver.org/spec/v2.0.0.html).

<<<<<<< HEAD
## [2.1.1] - 2018-12-10
=======
## [2.2.0] - 2018-12-16
>>>>>>> e38d4652

### Security

- Fix a bug with the 2fa code where a client that failed to log in to a user
  account got SessionTOTPPendingPID set to that user's pid. That user's pid
  was used as lookup for verify() method in totp/sms methods before current
  user was looked at meaning the logged in user could remove 2fa from the
  other user's account because of the lookup order.

<<<<<<< HEAD
=======
### Added

- Add e-mail confirmation before 2fa setup feature
- Add config value TwoFactorEmailAuthRequired
- Add a more flexible way of adding behaviors and requirements to
  authboss.Middleware. This API is at authboss.Middleware2 temporarily
  until we can make a breaking change.

### Fixed

- Fix a bug where GET /login would panic when no FormValueRedirect is
  provided. (thanks @rarguelloF)
- Fix a bug where lowercase password requirements in the default rules
  implementation were not being checked correctly (thanks @rarguelloF)
- Fix a bug in remember where a user would get half-authed even though they
  were logged in depending on middleware ordering.
- Fix a bug where if you were using lock/remember modules with 2fa they
  would fail since the events didn't contain the current user in the context
  as the auth module delivers them.
- Fix a bug with 2fa where a locked account could get a double response

### Deprecated

- Deprecate the config field ConfirmMethod in favor of MailRouteMethod. See
  documentation for these config fields to understand how to use them now.
- Deprecate Middleware/MountedMiddleware for Middleware2 and MountedMiddleware2
  as these new APIs are more flexible. When v3 hits (Mounted)Middleware2 will
  become just (Mounted)Middleware.
- Deprecate RoutesRedirectOnUnauthed in favor of ResponseOnUnauthed

>>>>>>> e38d4652
## [2.1.0] - 2018-10-28

### Added

- Add Config option to defaults.HTTPRedirector to allow it to coerce redirect
  response codes to http.StatusOK to help make more regular APIs.
- Add Config option for MailRoot. This is a URL that overrides the typical
  URL building using Root/MountPath that recover and confirm do to enable
  creating mail links to a different location than where the API is hosted.
- Add a configuration option that allows confirm to change the method type
  it expects since in an API setting a GET is strange as there is body details.

### Changed

- defaults.HTTPRedirector now always responds with a "status": "success"
  when responding to an API unless there's a failure.
- defaults.JSONRenderer now renders a "status": "success" or "status": "failure"
  based on the presence of known failure keys (configurable, defaults to
  standard Authboss HTMLData errors).

### Fixed

- Fix a bug where content-types like 'application/json;charset=utf-8' would
  not trigger api responses in the default responder.
- Fix LoadCurrentUser error handling, it was swallowing errors when users were
  not logged in, changed to be consistent, now returns ErrUserNotFound just like
  CurrentUser.
- Fix a bug where EventAuth and EventAuthFailure were not being fired in the
  2fa modules which would stop users from becoming locked on 2fa failures
  or logging in without being confirmed.

## [2.0.0] - 2018-09-03

### Added

- Add sms2fa and totp2fa packages so users can use two factor authentication
- Add twofactor package to enable 2fa recovery codes for sms2fa and totp2fa
- Add OTP module so users can create one time passwords and use them to log in.
- Add more documentation about how RegisterPreserveFields works so people
  don't have to chase the godocs to figure out how to implement it.

### Changed

- authboss.Middleware now has boolean flags to provide more control over
  how unathenticated users are dealt with. It can now redirect users to
  the login screen with a redirect to the page they were attempting to reach
  and it can also protect against half-authed users and users who have
  not authenticated with two factor auth.

### Fixed

- Ensure all uses of crypto/rand.Read are replaced by io.ReadFull(rand.Reader)
  to ensure that we never get a read that's full of zeroes. This was a bug
  present in a uuid library, we don't want to make the same mistake.

## [2.0.0-rc6] - 2018-08-16

- LoadClientStateMiddleware no longer panics when LoadClientState fails.
  Instead it logs error messages and gives a 500 server error to users instead
  of returning no response from the server at all due to panic.

### Fixed

- Fix a bug where LoadClientState could return a nil request if the state
  returned nil instead of falling through.
- Fix Middlewares link in README
- Fix error message when forgetting authboss.LoadClientStateMiddleware to
  be a bit more indicative of what the problem might be.

## [2.0.0-rc5] - 2018-07-04

### Changed

- The upstream golang.org/x/oauth2 library has changed it's API, this fixes
  the breakage.

## [2.0.0-rc4] - 2018-06-27

### Changed

- RememberingServerStorer now has context on its methods

## [2.0.0-rc3] - 2018-05-25

### Changed

- Recover and Confirm now use split tokens

    The reason for this change is that there's a timing attack possible
    because of the use of memcmp() by databases to check if the token exists.
    By using a separate piece of the token as a selector, we use memcmp() in
    one place, but a crypto constant time compare in the other to check the
    other value, and this value cannot be leaked by timing, and since you need
    both to recover/confirm as the user, this attack should now be mitigated.

    This requires users to implement additional fields on the user and rename
    the Storer methods.

## [2.0.0-rc2] - 2018-05-14

Mostly rewrote Authboss by changing many of the core interfaces. This release
is instrumental in providing better support for integrating with many web frameworks
and setups.

### Added

- v2 Upgrade guide (tov2.md)

- API/JSON Support

    Because of the new abstractions it's possible to implement body readers,
    responders, redirectors and renderers that all speak JSON (or anything else for that
    matter). There are a number of these that exist already in the defaults package.

### Changed

- The core functionality of authboss is now delivered over a set of interfaces

    This change was fairly massive. We've abstracted the HTTP stack completely
    so that authboss isn't really doing things like issuing template renderings,
    it's just asking a small interface to do it instead. The reason for doing this
    was because the previous design was too inflexible and wouldn't integrate nicely
    with various frameworks etc. The defaults package helps fill in the gaps for typical
    use cases.

- Storage is now done by many small interfaces

    It became apparent than the old reflect-based mapping was a horrible solution
    to passing data back and forth between these structs. So instead we've created a
    much more verbose (but type safe) set of interfaces to govern which fields we need.

    Now we can check that our structs have the correct methods using variable declarations
    and there's no more confusion about how various types map back and forth inside the
    mystical `Bind` and `Unbind` methods.

    The downside to this of course is it's incredibly verbose to create a fully featured
    model, but I think that the benefits outweigh the downsides (see bugs in the past about
    different types being broken/not supported/not working correctly).

- Support for context.Context is now much better

    We had a few pull requests that kind of shoved context.Context support in the sides
    so that authboss would work in Google App Engine. With this release context is
    almost everywhere that an external system would be interacted with.

- Client State management rewritten

    The old method of client state management performed writes too frequently. By using a
    collection of state change events that are later applied in a single write operation at
    the end, we make it so we don't get duplicate cookies etc. The bad thing about this is
    that we have to wrap the ResponseWriter. But there's an UnderlyingResponseWriter
    interface to deal with this problem.

- Validation has been broken into smaller and hopefully nicer interfaces

    Validation needs to be handled by the BodyReader's set of returned structs. This punts
    validation outside of the realm of Authboss for the most part, but there's still
    helpful tools in the defaults package to help with validation if you're against writing
    rolling your own.

- Logout has been broken out into it's own module to avoid duplication inside login/oauth2
  since they perform the same function.

- Config is now a nested struct, this helps organize the properties a little better (but
  I hope you never mouse over the type definition in a code editor).

### Removed

- Notable removal of AllowInsecureLoginAfterConfirm

### Fixed

- Fix bug where e-mail with only a textbody would send blank e-mails

### Deprecated

- Use of gopkg.in, it's no longer a supported method of consuming authboss. Use
  manual vendoring, dep or vgo.

## [1.0.0] - 2015-08-02
### Changed
This change is potentially breaking, it did break the sample since the supporting struct was wrong for the data we were using.

**Lock:** The documentation was updated to reflect that the struct value for AttemptNumber is indeed an int64.
**Unbind:** Previously it would scrape the struct for the supported types (string, int, bool, time.Time, sql.Scanner/driver.Valuer)
and make them into a map. Now the field list will contain all types found in the struct.
**Bind:** Before this would only set the supported types (described above), now it attempts to set all values. It does check to ensure
the type in the attribute map matches what's in the struct before assignment.

## 2015-04-01 Refactor for Multi-tenancy
### Changed
This breaking change allows multiple sites running off the same code base to each use different configurations of Authboss. To migrate
your code simply use authboss.New() to get an instance of Authboss and all the old things that used to be in the authboss package are
now there. See [this commit to the sample](https://github.com/volatiletech/authboss-sample/commit/eea55fc3b03855d4e9fb63577d72ce8ff0cd4079)
to see precisely how to make these changes.<|MERGE_RESOLUTION|>--- conflicted
+++ resolved
@@ -3,22 +3,8 @@
 The format is based on [Keep a Changelog](http://keepachangelog.com/en/1.0.0/)
 and this project adheres to [Semantic Versioning](http://semver.org/spec/v2.0.0.html).
 
-<<<<<<< HEAD
-## [2.1.1] - 2018-12-10
-=======
 ## [2.2.0] - 2018-12-16
->>>>>>> e38d4652
-
-### Security
-
-- Fix a bug with the 2fa code where a client that failed to log in to a user
-  account got SessionTOTPPendingPID set to that user's pid. That user's pid
-  was used as lookup for verify() method in totp/sms methods before current
-  user was looked at meaning the logged in user could remove 2fa from the
-  other user's account because of the lookup order.
-
-<<<<<<< HEAD
-=======
+
 ### Added
 
 - Add e-mail confirmation before 2fa setup feature
@@ -49,7 +35,16 @@
   become just (Mounted)Middleware.
 - Deprecate RoutesRedirectOnUnauthed in favor of ResponseOnUnauthed
 
->>>>>>> e38d4652
+## [2.1.1] - 2018-12-10
+
+### Security
+
+- Fix a bug with the 2fa code where a client that failed to log in to a user
+  account got SessionTOTPPendingPID set to that user's pid. That user's pid
+  was used as lookup for verify() method in totp/sms methods before current
+  user was looked at meaning the logged in user could remove 2fa from the
+  other user's account because of the lookup order.
+
 ## [2.1.0] - 2018-10-28
 
 ### Added
