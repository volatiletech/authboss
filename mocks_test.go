package authboss

import (
	"context"
	"encoding/json"
	"fmt"
	"net/http"
	"time"
)

type mockUser struct {
	Email    string
	Password string
	Username string

	RecoverSelector string
	RecoverVerifier string
	RecoverExpiry   time.Time

	ConfirmSelector string
	ConfirmVerifier string
	Confirmed       bool

	AttemptCount int
	LastAttempt  time.Time
	Locked       time.Time

	OAuth2UID      string
	OAuth2Provider string
	OAuth2Token    string
	OAuth2Refresh  string
	OAuth2Expiry   time.Time

	Arbitrary map[string]string
}

func newMockServerStorer() *mockServerStorer {
	return &mockServerStorer{
		Users:  make(map[string]*mockUser),
		Tokens: make(map[string][]string),
	}
}

type mockServerStorer struct {
	Users  map[string]*mockUser
	Tokens map[string][]string
}

func (m *mockServerStorer) Load(ctx context.Context, key string) (User, error) {
	u, ok := m.Users[key]
	if !ok {
		return nil, ErrUserNotFound
	}

	return u, nil
}

func (m *mockServerStorer) Save(ctx context.Context, user User) error {
	u := user.(*mockUser)
	m.Users[u.Email] = u

	return nil
}

func (m *mockServerStorer) AddRememberToken(ctx context.Context, pid, token string) error {
	m.Tokens[pid] = append(m.Tokens[pid], token)
	return nil
}

func (m *mockServerStorer) DelRememberTokens(ctx context.Context, pid string) error {
	delete(m.Tokens, pid)
	return nil
}

func (m *mockServerStorer) UseRememberToken(ctx context.Context, pid, token string) error {
	arr, ok := m.Tokens[pid]
	if !ok {
		return ErrTokenNotFound
	}

	for i, tok := range arr {
		if tok == token {
			arr[i] = arr[len(arr)-1]
			m.Tokens[pid] = arr[:len(arr)-2]
			return nil
		}
	}

	return ErrTokenNotFound
}

// This section of functions was purely for test coverage
func (m *mockServerStorer) New(ctx context.Context) User                { panic("not impl") }
func (m *mockServerStorer) Create(ctx context.Context, user User) error { panic("not impl") }
func (m *mockServerStorer) NewFromOAuth2(ctx context.Context, provider string, details map[string]string) (OAuth2User, error) {
	panic("not impl")
}
func (m *mockServerStorer) LoadByConfirmSelector(ctx context.Context, selector string) (ConfirmableUser, error) {
	panic("not impl")
}
func (m *mockServerStorer) LoadByRecoverSelector(ctx context.Context, selector string) (RecoverableUser, error) {
	panic("not impl")
}
func (m *mockServerStorer) SaveOAuth2(ctx context.Context, user OAuth2User) error { panic("not impl") }

func (m mockUser) GetPID() string                             { return m.Email }
func (m mockUser) GetEmail() string                           { return m.Email }
func (m mockUser) GetUsername() string                        { return m.Username }
func (m mockUser) GetPassword() string                        { return m.Password }
func (m mockUser) GetRecoverSelector() string                 { return m.RecoverSelector }
func (m mockUser) GetRecoverVerifier() string                 { return m.RecoverVerifier }
func (m mockUser) GetRecoverExpiry() time.Time                { return m.RecoverExpiry }
func (m mockUser) GetConfirmSelector() string                 { return m.ConfirmSelector }
func (m mockUser) GetConfirmVerifier() string                 { return m.ConfirmVerifier }
func (m mockUser) GetConfirmed() bool                         { return m.Confirmed }
func (m mockUser) GetAttemptCount() int                       { return m.AttemptCount }
func (m mockUser) GetLastAttempt() time.Time                  { return m.LastAttempt }
func (m mockUser) GetLocked() time.Time                       { return m.Locked }
func (m mockUser) IsOAuth2User() bool                         { return len(m.OAuth2Provider) != 0 }
func (m mockUser) GetOAuth2UID() string                       { return m.OAuth2UID }
func (m mockUser) GetOAuth2Provider() string                  { return m.OAuth2Provider }
func (m mockUser) GetOAuth2AccessToken() string               { return m.OAuth2Token }
func (m mockUser) GetOAuth2RefreshToken() string              { return m.OAuth2Refresh }
func (m mockUser) GetOAuth2Expiry() time.Time                 { return m.OAuth2Expiry }
func (m mockUser) GetArbitrary() map[string]string            { return m.Arbitrary }
func (m *mockUser) PutPID(email string)                       { m.Email = email }
func (m *mockUser) PutUsername(username string)               { m.Username = username }
func (m *mockUser) PutEmail(email string)                     { m.Email = email }
func (m *mockUser) PutPassword(password string)               { m.Password = password }
func (m *mockUser) PutRecoverSelector(recoverSelector string) { m.RecoverSelector = recoverSelector }
func (m *mockUser) PutRecoverVerifier(recoverVerifier string) { m.RecoverVerifier = recoverVerifier }
func (m *mockUser) PutRecoverExpiry(recoverExpiry time.Time)  { m.RecoverExpiry = recoverExpiry }
func (m *mockUser) PutConfirmSelector(confirmSelector string) { m.ConfirmSelector = confirmSelector }
func (m *mockUser) PutConfirmVerifier(confirmVerifier string) { m.ConfirmVerifier = confirmVerifier }
func (m *mockUser) PutConfirmed(confirmed bool)               { m.Confirmed = confirmed }
func (m *mockUser) PutAttemptCount(attemptCount int)          { m.AttemptCount = attemptCount }
func (m *mockUser) PutLastAttempt(attemptTime time.Time)      { m.LastAttempt = attemptTime }
func (m *mockUser) PutLocked(locked time.Time)                { m.Locked = locked }
func (m *mockUser) PutOAuth2UID(uid string)                   { m.OAuth2UID = uid }
func (m *mockUser) PutOAuth2Provider(provider string)         { m.OAuth2Provider = provider }
func (m *mockUser) PutOAuth2AccessToken(token string)         { m.OAuth2Token = token }
func (m *mockUser) PutOAuth2RefreshToken(refresh string)      { m.OAuth2Refresh = refresh }
func (m *mockUser) PutOAuth2Expiry(expiry time.Time)          { m.OAuth2Expiry = expiry }
func (m *mockUser) PutArbitrary(arb map[string]string)        { m.Arbitrary = arb }

type mockClientStateReadWriter struct {
	state mockClientState
}

type mockClientState map[string]string

func newMockClientStateRW(keyValue ...string) mockClientStateReadWriter {
	state := mockClientState{}
	for i := 0; i < len(keyValue); i += 2 {
		key, value := keyValue[i], keyValue[i+1]
		state[key] = value
	}

	return mockClientStateReadWriter{state}
}

func (m mockClientStateReadWriter) ReadState(r *http.Request) (ClientState, error) {
	return m.state, nil
}

func (m mockClientStateReadWriter) WriteState(w http.ResponseWriter, cs ClientState, evs []ClientStateEvent) error {
	var state mockClientState

	if cs != nil {
		state = cs.(mockClientState)
	} else {
		state = mockClientState{}
	}

	for _, ev := range evs {
		switch ev.Kind {
		case ClientStateEventPut:
			state[ev.Key] = ev.Value
		case ClientStateEventDel:
			delete(state, ev.Key)
		}
	}

	b, err := json.Marshal(state)
	if err != nil {
		return err
	}

	w.Header().Set("test_session", string(b))
	return nil
}

func (m mockClientState) Get(key string) (string, bool) {
	val, ok := m[key]
	return val, ok
}

<<<<<<< HEAD
type mockRenderer struct {
	expectName string
}

func (m mockRenderer) Load(names ...string) error { return nil }

func (m mockRenderer) Render(ctx context.Context, name string, data HTMLData) ([]byte, string, error) {
	if len(m.expectName) != 0 && m.expectName != name {
		panic(fmt.Sprintf("want template name: %s, but got: %s", m.expectName, name))
	}

	b, err := json.Marshal(data)
	return b, "application/json", err
=======
func newMockRequest(postKeyValues ...string) *http.Request {
	urlValues := make(url.Values)
	for i := 0; i < len(postKeyValues); i += 2 {
		urlValues.Set(postKeyValues[i], postKeyValues[i+1])
	}

	req, err := http.NewRequest("POST", "http://localhost", strings.NewReader(urlValues.Encode()))
	if err != nil {
		panic(err.Error())
	}
	req.Header.Set("Content-Type", "application/x-www-form-urlencoded")

	return req
}

func newMockAPIRequest(postKeyValues ...string) *http.Request {
	kv := map[string]string{}
	for i := 0; i < len(postKeyValues); i += 2 {
		key, value := postKeyValues[i], postKeyValues[i+1]
		kv[key] = value
	}

	b, err := json.Marshal(kv)
	if err != nil {
		panic(err)
	}

	req, err := http.NewRequest("POST", "http://localhost", bytes.NewReader(b))
	if err != nil {
		panic(err)
	}
	req.Header.Set("Content-Type", "application/json")

	return req
>>>>>>> 6aae44ae
}

type mockEmailRenderer struct{}

func (m mockEmailRenderer) Load(names ...string) error { return nil }

func (m mockEmailRenderer) Render(ctx context.Context, name string, data HTMLData) ([]byte, string, error) {
	switch name {
	case "text":
		return []byte("a development text e-mail template"), "text/plain", nil
	case "html":
		return []byte("a development html e-mail template"), "text/html", nil
	default:
		panic("shouldn't get here")
	}
}

type mockLogger struct{}

func (m mockLogger) Info(s string)  {}
func (m mockLogger) Error(s string) {}<|MERGE_RESOLUTION|>--- conflicted
+++ resolved
@@ -3,7 +3,6 @@
 import (
 	"context"
 	"encoding/json"
-	"fmt"
 	"net/http"
 	"time"
 )
@@ -195,58 +194,6 @@
 	return val, ok
 }
 
-<<<<<<< HEAD
-type mockRenderer struct {
-	expectName string
-}
-
-func (m mockRenderer) Load(names ...string) error { return nil }
-
-func (m mockRenderer) Render(ctx context.Context, name string, data HTMLData) ([]byte, string, error) {
-	if len(m.expectName) != 0 && m.expectName != name {
-		panic(fmt.Sprintf("want template name: %s, but got: %s", m.expectName, name))
-	}
-
-	b, err := json.Marshal(data)
-	return b, "application/json", err
-=======
-func newMockRequest(postKeyValues ...string) *http.Request {
-	urlValues := make(url.Values)
-	for i := 0; i < len(postKeyValues); i += 2 {
-		urlValues.Set(postKeyValues[i], postKeyValues[i+1])
-	}
-
-	req, err := http.NewRequest("POST", "http://localhost", strings.NewReader(urlValues.Encode()))
-	if err != nil {
-		panic(err.Error())
-	}
-	req.Header.Set("Content-Type", "application/x-www-form-urlencoded")
-
-	return req
-}
-
-func newMockAPIRequest(postKeyValues ...string) *http.Request {
-	kv := map[string]string{}
-	for i := 0; i < len(postKeyValues); i += 2 {
-		key, value := postKeyValues[i], postKeyValues[i+1]
-		kv[key] = value
-	}
-
-	b, err := json.Marshal(kv)
-	if err != nil {
-		panic(err)
-	}
-
-	req, err := http.NewRequest("POST", "http://localhost", bytes.NewReader(b))
-	if err != nil {
-		panic(err)
-	}
-	req.Header.Set("Content-Type", "application/json")
-
-	return req
->>>>>>> 6aae44ae
-}
-
 type mockEmailRenderer struct{}
 
 func (m mockEmailRenderer) Load(names ...string) error { return nil }
