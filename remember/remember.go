--- conflicted
+++ resolved
@@ -10,11 +10,8 @@
 	"io"
 	"net/http"
 
-<<<<<<< HEAD
-=======
 	"github.com/pkg/errors"
 
->>>>>>> 97a8f0fe
 	"github.com/volatiletech/authboss"
 )
 
@@ -39,26 +36,9 @@
 func (r *Remember) Init(ab *authboss.Authboss) error {
 	r.Authboss = ab
 
-<<<<<<< HEAD
-	if r.Storer != nil || r.OAuth2Storer != nil {
-		if _, ok := r.Storer.(RememberStorer); !ok {
-			if _, ok := r.OAuth2Storer.(RememberStorer); !ok {
-				return errors.New("remember: RememberStorer required for remember functionality")
-			}
-		}
-	} else if r.StoreMaker == nil && r.OAuth2StoreMaker == nil {
-		return errors.New("remember: Need a RememberStorer")
-	}
-
-	r.Callbacks.Before(authboss.EventGetUserSession, r.auth)
-	r.Callbacks.After(authboss.EventAuth, r.afterAuth)
-	r.Callbacks.After(authboss.EventOAuth, r.afterOAuth)
-	r.Callbacks.After(authboss.EventPasswordReset, r.afterPassword)
-=======
 	r.Events.After(authboss.EventAuth, r.RememberAfterAuth)
 	r.Events.After(authboss.EventOAuth2, r.RememberAfterAuth)
 	r.Events.After(authboss.EventPasswordReset, r.AfterPasswordReset)
->>>>>>> 97a8f0fe
 
 	return nil
 }
@@ -135,31 +115,9 @@
 		return nil
 	}
 
-<<<<<<< HEAD
-	ctx.CookieStorer.Del(authboss.CookieRemember)
-
-	var storer RememberStorer
-	if storer, ok = ctx.Storer.(RememberStorer); !ok {
-		if storer, ok = ctx.OAuth2Storer.(RememberStorer); !ok {
-			return nil
-		}
-	}
-
-	return storer.DelTokens(id)
-}
-
-// new generates a new remember token and stores it in the configured RememberStorer.
-// The return value is a token that should only be given to a user if the delivery
-// method is secure which means at least signed if not encrypted.
-func (r *Remember) new(cstorer authboss.ClientStorer, storageKey string) (string, error) {
-	token := make([]byte, nRandBytes+len(storageKey)+1)
-	copy(token, []byte(storageKey))
-	token[len(storageKey)] = ';'
-=======
 	pid := string(rawToken[:index])
 	sum := sha512.Sum512(rawToken)
 	hash := base64.StdEncoding.EncodeToString(sum[:])
->>>>>>> 97a8f0fe
 
 	storer := authboss.EnsureCanRemember(ab.Config.Storage.Server)
 	err = storer.UseRememberToken((*req).Context(), pid, hash)
@@ -206,15 +164,8 @@
 
 	logger.Infof("deleting tokens and rm cookies for user %s due to password reset", pid)
 
-<<<<<<< HEAD
-	var storer RememberStorer
-	if storer, ok = ctx.Storer.(RememberStorer); !ok {
-		storer, ok = ctx.OAuth2Storer.(RememberStorer)
-	}
-=======
 	return false, storer.DelRememberTokens(req.Context(), pid)
 }
->>>>>>> 97a8f0fe
 
 // GenerateToken creates a remember me token
 func GenerateToken(pid string) (hash string, token string, err error) {
